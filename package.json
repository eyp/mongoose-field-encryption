--- conflicted
+++ resolved
@@ -48,11 +48,7 @@
     "istanbul": "^0.4.5",
     "mocha": "5.2.0",
     "mocha-lcov-reporter": "1.3.0",
-<<<<<<< HEAD
-    "mongoose": "5.2.9",
+    "mongoose": "5.2.13",
     "sinon": "^6.2.0"
-=======
-    "mongoose": "5.2.13"
->>>>>>> aeaef2c3
   }
 }