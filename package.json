{
  "name": "mongoose-field-encryption",
  "version": "1.2.1",
  "description": "A simple symmetric encryption plugin for individual fields.",
  "main": "lib/mongoose-field-encryption.js",
  "files": [
    "lib/"
  ],
  "scripts": {
    "test": "mocha",
    "test:auth": "URI='mongodb://mfe:mfe@127.0.0.1:27017/mongoose-field-encryption-test' npm test",
    "coverage": "URI='mongodb://mfe:mfe@127.0.0.1:27017/mongoose-field-encryption-test' istanbul cover ./node_modules/mocha/bin/_mocha",
    "coverage-report": "URI='mongodb://mfe:mfe@127.0.0.1:27017/mongoose-field-encryption-test' istanbul cover ./node_modules/mocha/bin/_mocha --report lcovonly -- -R spec && cat ./coverage/lcov.info | ./node_modules/coveralls/bin/coveralls.js && rm -rf ./coverage"
  },
  "repository": {
    "type": "git",
    "url": "https://github.com/victorparmar/mongoose-field-encryption"
  },
  "keywords": [
    "mongoose",
    "encryption",
    "field",
    "cqrs",
    "string",
    "encrypt",
    "security",
    "search",
    "searchable",
    "mongo"
  ],
  "author": {
    "name": "Victor Parmar",
    "email": "victorparmar@gmail.com",
    "url": "https://smalldata.tech"
  },
  "contributors": [],
  "license": "MIT",
  "bugs": {
    "url": "https://github.com/victorparmar/mongoose-field-encryption/issues"
  },
  "peerDependencies": {
    "mongoose": ">=4.11.0"
  },
  "devDependencies": {
    "bluebird": "3.5.2",
    "chai": "4.1.2",
    "coveralls": "3.0.2",
    "istanbul": "^0.4.5",
    "mocha": "5.2.0",
    "mocha-lcov-reporter": "1.3.0",
    "mongoose": "5.2.13",
<<<<<<< HEAD
    "sinon": "^6.2.0"
=======
    "release-it": "7.6.1"
>>>>>>> f70d93bc
  }
}<|MERGE_RESOLUTION|>--- conflicted
+++ resolved
@@ -49,10 +49,7 @@
     "mocha": "5.2.0",
     "mocha-lcov-reporter": "1.3.0",
     "mongoose": "5.2.13",
-<<<<<<< HEAD
+    "release-it": "7.6.1",
     "sinon": "^6.2.0"
-=======
-    "release-it": "7.6.1"
->>>>>>> f70d93bc
   }
 }